--- conflicted
+++ resolved
@@ -818,324 +818,6 @@
   "Parse SQL output string OUT to an plist representing the data.
 COLS are the column names as symbols used to obtain OUT."
   (unless (equal out "")
-<<<<<<< HEAD
-    (-->
-     out
-     (string-trim it)
-     (split-string it "\n")
-     (mapcar (lambda (s) (split-string s "|")) it)
-     (mapcar (lambda (s) (-interleave cols s)) it))))
-
-;;; SQL formatting helper functions
-
-(defun org-sql--escape-text (txt)
-  "Escape and quote TXT for insertion into SQL database.
-This assumes the insertion command will be run on a shell where the
-sql command string is in double quotes."
-  (->> txt
-       (replace-regexp-in-string "'" "''")
-       (replace-regexp-in-string "\n" "'||char(10)||'")
-       (format "'%s'")))
-
-(defun org-sql--to-string (entry)
-  "Convert ENTRY to a string suitable for insertion into SQLite db.
-Converts numbers to strings, flanks strings with '\"', and converts
-any other symbols to their symbol name."
-  (cond ((null entry) "NULL")
-        ((stringp entry) (org-sql--escape-text entry))
-        ((numberp entry) (number-to-string entry))
-        ((keywordp entry) (org-sql--kw-to-colname entry))
-        ((symbolp entry) (-> entry symbol-name org-sql--escape-text))
-        (t (error "Cannot convert to string: %s" entry))))
-
-;; TODO this name is too specific
-;; TODO this now seems redundant
-(defun org-sql--kw-to-colname (kw)
-  "Return string representation of KW for column in sql database."
-  (if (keywordp kw) (--> kw (symbol-name it) (substring it 1))
-    (error "Not a keyword: %s" kw)))
-
-(defun org-sql--plist-concat (plist &optional sep)
-  "Concatenate a PLIST to string to be used in a SQL statement.
-Returns a string formatted like 'prop1 = value1 SEP prop2 = value2'
-from a plist like '(:prop1 value1 :prop2 value2)."
-  (let ((sep (or sep ","))
-        (keys (->> plist
-                   org-sql--plist-get-keys
-                   (mapcar #'org-sql--kw-to-colname)))
-        (vals (->> plist
-                   org-sql--plist-get-vals
-                   (mapcar #'org-sql--to-string))))
-    (-some-->
-     (--zip-with (format "%s=%s" it other) keys vals)
-     (string-join it sep))))
-
-;;; SQL command formatting functions
-
-(defun org-sql--fmt-insert (tbl-name tbl-data)
-  "Format SQL insert command from TBL-NAME and TBL-DATA."
-  (let ((col-names (-->
-                    tbl-data
-                    (org-sql--plist-get-keys it)
-                    (mapcar #'org-sql--kw-to-colname it)
-                    (string-join it ",")))
-        (col-values (-->
-                     tbl-data
-                     (org-sql--plist-get-vals it)
-                     (mapcar #'org-sql--to-string it)
-                     (string-join it ","))))
-    (format "insert into %s (%s) values (%s);" (symbol-name tbl-name)
-            col-names col-values)))
-
-(defun org-sql--fmt-update (tbl-name update)
-  "Format SQL update command from TBL-NAME and UPDATE.
-UPDATE is a list of plists where each plist represents one row of data
-where the properties are the column names."
-  (let ((upd-str (->> update car org-sql--plist-concat))
-        (conds-str (--> update (cdr it) (org-sql--plist-concat it " and "))))
-    (format "update %s set %s where %s;" (symbol-name tbl-name)
-            upd-str conds-str)))
-
-(defun org-sql--fmt-delete (tbl-name conds &optional delete-all)
-  "Format SQL update command from TBL-NAME and CONDS.
-To delete everything in TBL-NAME, supply nil for CONDS and set
-DELETE-ALL to t (the latter is a safety mechanism as this could be
-very destructive)."
-  (let ((tbl-name-str (symbol-name tbl-name)))
-    (cond
-     (conds
-      (--> conds
-           (org-sql--plist-concat it " and ")
-           (format "delete from %s where %s;" tbl-name-str it)))
-     (delete-all
-      (format "delete from %s;" tbl-name-str)))))
-
-(defun org-sql--fmt-trans (sql-str)
-  "Format SQL transactions string.
-SQL-STR is a list of individual SQL commands to be included in the
-transaction."
-  (-some->> sql-str
-            (-flatten)
-            (reverse)
-            (string-join)
-            (format "begin transaction; %s commit;")
-            ;; turn on deferred keys for all transactions
-            (concat "pragma defer_foreign_keys=on;")))
-
-(defun org-sql--fmt-multi (tbl fun)
-  "Format multiple SQL command strings.
-TBL is tree structure containing the data to insert and
-FUN is a function used to format the data in TBL."
-  (--map (funcall fun (car tbl) it) (cdr tbl)))
-
-(defun org-sql--fmt-inserts (tbl)
-  "Format data in TBL as SQL insert commands.
-Returns a list of formatted strings."
-  (org-sql--fmt-multi tbl #'org-sql--fmt-insert))
-
-(defun org-sql--fmt-updates (tbl)
-  "Format data in TBL as SQL update commands.
-Returns a list of formatted strings."
-  (org-sql--fmt-multi tbl #'org-sql--fmt-update))
-
-(defun org-sql--fmt-deletes (tbl)
-  "Format data in TBL as SQL delete commands.
-Returns a list of formatted strings."
-  (org-sql--fmt-multi tbl #'org-sql--fmt-delete))
-
-(defun org-sql--fmt-pragma (plist)
-  "Create a SQL statement for setting pragmas in PLIST.
-PLIST contains the pragmas as the properties and their intended
-values as the property values."
-  (let ((pragmas (->> plist
-                      org-sql--plist-get-keys
-                      (mapcar #'org-sql--kw-to-colname))))
-    (->> plist
-         org-sql--plist-get-vals
-         (--zip-with (format "PRAGMA %s=%s;" it other) pragmas)
-         string-join)))
-  
-;;; SQL command abstractions
-
-(defun org-sql-cmd-open-connection ()
-  "Open a new SQL connection to `org-sql-sqlite-path'.
-This also sets the pragma according to `org-sql--default-pragma'
-and `org-sql-pragma'. The process buffer is named `org-sql-buffer'."
-  (unless (get-buffer-process org-sql-buffer)
-    (org-sql--with-advice
-        ((#'sql-get-login :override #'ignore)
-         (#'pop-to-buffer :override #'ignore))
-      (let ((sql-database org-sql-sqlite-path))
-        (sql-sqlite org-sql-buffer)
-        (org-sql--cmd-set-pragma org-sql-pragma)))))
-
-(defun org-sql-cmd-kill-connection ()
-  "Close the SQL connections to `org-sql-sqlite-path' if it exists."
-  (let ((proc (get-buffer-process org-sql-buffer)))
-    (when proc
-      (set-process-query-on-exit-flag proc nil)
-      (kill-process proc)
-      (while (eq 'run (process-status proc))
-        (sleep-for 0 1))))
-  (when (get-buffer org-sql-buffer)
-    (kill-buffer org-sql-buffer)))
-
-(defun org-sql--pragma-merge-default (&optional pragma)
-  "Add PRAGMA to `org-sql--default-pragma'.
-PRAGMA is a plist as described in `org-sql--fmt-pragma'. Return a
-new plist with values from PRAGMA added, except for pragma already in
-`org-sql--default-pragma'."
-  (if (not pragma) org-sql--default-pragma
-    (let ((getv
-           (lambda (p)
-             (or (plist-get org-sql--default-pragma p)
-                 (plist-get pragma p)))))
-      (->>
-       org-sql--default-pragma
-       org-sql--plist-get-keys
-       (append (org-sql--plist-get-keys pragma))
-       delete-dups
-       (mapcan (lambda (p) `(,p ,(funcall getv p))))))))
-
-(defun org-sql--cmd-set-pragma (&optional pragma)
-  "Set the pragma of the running SQL connection.
-PRAGMA is a plist of pragma to set. This is merged with
-`org-sql-default-pragma' before executing in `org-sql-buffer'."
-  (->> pragma
-       org-sql--pragma-merge-default
-       org-sql--fmt-pragma
-       org-sql-cmd))
-
-;; new sql-redirect function with windows prompt fixed
-;; use advice and system-type = 'windows-nt' varable to wrap the
-;; advice
-  
-(defun org-sql-cmd (cmd)
-  "Execute SQL string CMD in SQLi buffer named as `org-sql-buffer'.
-If buffer process not running, it is started automatically. Returns
-the output of CMD as given by the running SQL shell."
-  (when cmd
-    (org-sql--with-advice
-        ;; this function will throw a "regex too long error"
-        ((#'looking-at :override #'ignore))
-      ;; TODO add a debug option here so the temp buffer is not
-      ;; thrown away
-      (let ((temp-buf "*SQL: Out*")
-            (get-output
-             (lambda (b)
-               (with-current-buffer b
-                 (let ((out (buffer-substring-no-properties
-                             (point-min)
-                             (point-max))))
-                   (kill-buffer b)
-                   out)))))
-        (sql-redirect-one org-sql-buffer cmd temp-buf nil)
-        (->> temp-buf (funcall get-output) string-trim)))))
-
-(defun org-sql-cmd-select (tbl-name &optional cols conds)
-  "Select columns from TBL-NAME where COLS is the list of columns.
-If COLS is nil, all columns will be returned. Columns is expected as
-a list of keywords like ':col1' and ':col2'. CONDS, if supplied, is
-a plist of conditions to test in the select statement. (currently
-joined by AND)"
-  (let* ((colnames
-          (if (not cols) "*"
-            (--> cols
-                 (mapcar #'org-sql--kw-to-colname it)
-                 (string-join it ","))))
-         (tbl-str (symbol-name tbl-name))
-         (cmd (if (not conds)
-                  (format "select %s from %s;" colnames tbl-str)
-                (--> conds
-                     (org-sql--plist-concat it " and ")
-                     (format "select %s from %s where %s;" colnames
-                             tbl-str it)))))
-    (--> cmd (org-sql-cmd it) (org-sql--to-plist it cols))))
-
-;;; org-mode string parsing functions
-
-;; TODO this can be refactored with s.el
-(defun org-sql--effort-to-int (effort-str &optional to-string throw-err)
-  "Convert EFFORT-STR into an integer from HH:MM format.
-If it is already an integer, nothing is changed. If TO-STRING is t,
-convert the final number to a string of the number. If THROW-ERR is t,
-throw an error if the string is not recognized."
-  (when effort-str
-    (let ((effort-str (string-trim effort-str)))
-      (save-match-data
-        (cond
-         ((string-match "^\\([0-9]+\\):\\([0-6][0-9]\\)$" effort-str)
-          (let* ((hours (string-to-number (match-string 1 effort-str)))
-                 (minutes (string-to-number (match-string 2 effort-str)))
-                 (sum (+ (* 60 hours) minutes)))
-            (if to-string (number-to-string sum) sum)))
-         ((string-match-p "^[0-9]+$" effort-str)
-          (if to-string effort-str (string-to-number effort-str)))
-         (t (when throw-err
-              (error (concat "Unknown effort format: '" effort-str "'")))))))))
-
-(defun org-sql--ts-fmt-unix-time (ts)
-  "Return org timestamp TS as unix time integer.
-Return nil if TS is nil or if TS cannot be understood."
-  (-some-->
-   ts
-   (save-match-data (org-2ft it))
-   (when (> it 0) (+ (round it)))))
-
-;; TODO this can be refactored
-(defun org-sql--parse-ts-range (ts &optional fun)
-  "Return 'start' or 'end' of timestamp TS.
-Return value will be a cons cell like (START . END) where START is
-the first half of TS and END is the ending half or nil if it does not
-exist.
-
-By default, 'start' and 'end' are returned as integers in epoch time.
-If different return values, are desired, supply function FUN which
-takes a timestamp element (from either the start or end if a range) as
-its sole argument."
-  (when ts
-    (let* ((get-epoch-time
-            (lambda (ts)
-              (->> ts
-                   (org-element-property :raw-value)
-                   (org-sql--ts-fmt-unix-time))))
-           (fun (or fun get-epoch-time))
-           (split
-            (lambda (ts &optional end)
-              (--> ts
-                   (org-timestamp-split-range it end)
-                   (funcall fun it)))))
-      (if (eq (org-element-property :type ts) 'inactive-range)
-          (let ((start (funcall split ts))
-                (end (funcall split ts t)))
-            (cons start end))
-        `(,(funcall split ts))))))
-
-;; TODO is this really necessary?
-(defun org-sql--parse-ts-maybe (txt)
-  "Convert TXT to epoch time format if possible.
-Returns formatted string or TXT if it is not a timestamp."
-  ;; assume the iso parser to return nil on failure
-  (-> txt org-sql--ts-fmt-unix-time (or txt)))
-
-;;; org-mode element helper functions
-
-;; (defun org-sql--element-ts-raw (prop obj &optional iso)
-;;   "Return the raw-value of the timestamp PROP in OBJ if exists.
-;; If ISO is t, return the timestamp in ISO 8601 format."
-;;   (-some--> obj
-;;             (org-element-property prop it)
-;;             (org-element-property :raw-value it)
-;;             (if iso (org-sql--ts-fmt-unix-time it) it)))
-            
-(defun org-sql--element-split-by-type (type contents &optional right)
-  "Split sequence of org-elements by first instance of TYPE.
-CONTENTS is a list of org-element objects. If RIGHT is t, return the
-list to the right of first-encountered TYPE rather than the left."
-  (if right
-      (cdr (--drop-while (not (eq type (org-element-type it))) contents))
-    (--take-while (not (eq type (org-element-type it))) contents)))
-=======
     (->> (s-trim out)
          (s-split "\n")
          (--map (s-split "|" it))
@@ -1399,6 +1081,7 @@
 (defun org-sql--format-sql-transaction (mode sql-statements)
   "Return SQL string for a transaction.
 SQL-STATEMENTS is a list of SQL statements to be included in the
+
 transaction. MODE is the SQL mode."
   (-let ((bare-transaction (-some->> sql-statements
                              (s-join "")
@@ -1412,7 +1095,6 @@
 ;;; org-element/org-ml wrapper functions
 
 ;; TODO these are all functions that may be included in org-ml in the future
->>>>>>> f74855c9
         
 (defun org-sql--headline-get-path (headline)
   "Return the path for HEADLINE node.
@@ -1939,59 +1621,6 @@
                (-reduce-from #'add-planning-maybe acc it))))
     acc))
 
-<<<<<<< HEAD
-(defun org-sql-files ()
-  "Return full list of absolute file paths via `org-sql-files'."
-  (->>
-   org-sql-files
-   (--map (if (file-directory-p it)
-              (directory-files it t "\\`.*\\.org\\(_archive\\)?\\'")
-            (list it)))
-   (apply #'append)
-   (-filter #'file-exists-p)))
-
-(defun org-sql-files-on-disk ()
-  "Return alist for file paths in `org-sql-files'.
-In each cell, the car is the file path and cdr is the file's MD5."
-  (let ((cons-md5
-         (lambda (fp)
-           (->> fp
-                (format "md5sum %s | awk '{print $1}'")
-                shell-command-to-string
-                string-trim
-                (cons fp)))))
-    (->> (org-sql-files) (--map (funcall cons-md5 it)))))
-
-(defun org-sql-files-in-db ()
-  "Get all files and their metadata from the database.
-Returns an alist where the each car is the file_path column value
-and each cdr is the plist of metadata."
-  (when (file-exists-p org-sql-sqlite-path)
-    (->> '(:file_path :md5)
-         (org-sql-cmd-select 'files)
-         (mapcar #'org-sql--plist-get-vals)
-         (--map (cons (car it) (cadr it))))))
-
-(defun org-sql-get-transactions ()
-  "Return plist of the transactions to be performed on the db.
-The plist has three properties (delete, insert, update) for the three
-type of commands that are performed on the database during an update."
-  (let ((fp-dsk (org-sql-files-on-disk))
-        (map-trns
-         (lambda (op fun trans)
-           (->>
-            (plist-get trans op)
-            (--map (funcall fun it))
-            org-sql--fmt-trans
-            (plist-put trans op)))))
-    (->>
-     (org-sql-files-in-db)
-     (org-sql-sync-all fp-dsk)
-     (funcall map-trns 'insert #'org-sql--fmt-inserts)
-     (funcall map-trns 'update #'org-sql--fmt-updates)
-     (funcall map-trns 'delete #'org-sql--fmt-deletes))))
-
-=======
 (defun org-sql--add-mql-insert-headline-closures (acc headline file-path)
   "Add MQL-insert for parent closures from HEADLINE to ACC.
 FILE-PATH is the path to the file containing this headline."
@@ -2427,30 +2056,18 @@
 
 ;;; non-interactive
 
->>>>>>> f74855c9
 (defun org-sql-init-db ()
   "Initialize the Org-SQL database."
   (org-sql--db-create)
   (org-sql--db-create-tables))
 
 (defun org-sql-update-db ()
-<<<<<<< HEAD
-  "Update the database. This assumes an active connection is open."
-  (let ((trans (org-sql-get-transactions)))
-    ;; the order below likely doesn't matter if the pragma is set
-    ;; to defer foreign key constraints, but it is easy to debug now
-    ;; so whatever
-    `(,(-> trans (plist-get 'delete) (org-sql-cmd))
-      ,(-> trans (plist-get 'update) (org-sql-cmd))
-      ,(-> trans (plist-get 'insert) (org-sql-cmd)))))
-=======
   "Update the Org-SQL database.
 This means the state of all files from `org-sql-files' will be
 pushed and updated to the database."
   (let ((inhibit-message t))
     (org-save-all-org-buffers))
   (org-sql--send-sql* (org-sql--get-transactions)))
->>>>>>> f74855c9
 
 (defun org-sql-clear-db ()
   "Clear the Org-SQL database without deleting it."
